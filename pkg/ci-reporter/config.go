--- conflicted
+++ resolved
@@ -19,14 +19,11 @@
 import (
 	"context"
 	"flag"
-<<<<<<< HEAD
 	"fmt"
 	"log"
 	"regexp"
 	"strings"
-=======
 	"sync"
->>>>>>> f30335fc
 
 	"github.com/google/go-github/v34/github"
 	"github.com/kelseyhightower/envconfig"
@@ -44,15 +41,10 @@
 	ShortOn bool
 	// EmojisOff tells if emojis should be printed
 	EmojisOff bool
-<<<<<<< HEAD
 	// specifies a specific release version that should be included in the report like "1.22" or "1.22, 1.21"
 	ReleaseVersion []string
-=======
-	// ReleaseVersion specifies a specific release version that should be included in the report like "1.22"
-	ReleaseVersion string
 	// JsonOut specifies if the output should be in json format
 	JsonOut bool
->>>>>>> f30335fc
 }
 
 // Meta meta struct to use ci-reporter functions
@@ -113,12 +105,8 @@
 		Flags: metaFlags{
 			ShortOn:        *isFlagShortSet,
 			EmojisOff:      *isFlagEmojiOff,
-<<<<<<< HEAD
 			ReleaseVersion: splitReleaseVersionInput(*releaseVersion),
-=======
-			ReleaseVersion: *releaseVersion,
 			JsonOut:        *isJsonOut,
->>>>>>> f30335fc
 		},
 		GitHubClient:       ghClient,
 		DataPostProcessing: dataPostProcessing,
