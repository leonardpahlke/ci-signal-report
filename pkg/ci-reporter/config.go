/*
Copyright 2021 The Kubernetes Authors.

Licensed under the Apache License, Version 2.0 (the "License");
you may not use this file except in compliance with the License.
You may obtain a copy of the License at

    http://www.apache.org/licenses/LICENSE-2.0

Unless required by applicable law or agreed to in writing, software
distributed under the License is distributed on an "AS IS" BASIS,
WITHOUT WARRANTIES OR CONDITIONS OF ANY KIND, either express or implied.
See the License for the specific language governing permissions and
limitations under the License.
*/

package cireporter

import (
	"context"
	"flag"
	"fmt"
	"log"
	"regexp"
	"strings"
	"sync"

	"github.com/google/go-github/v34/github"
	"github.com/kelseyhightower/envconfig"
	"golang.org/x/oauth2"
)

// Environment variables that can be set using the ci-reporter
type metaEnv struct {
	GithubToken string `envconfig:"GITHUB_AUTH_TOKEN" required:"true"`
}

// Flags that can be set using the ci-reporter
type metaFlags struct {
	// ShortOn tells if the report should be shortended (with less details)
	ShortOn bool
	// EmojisOff tells if emojis should be printed
	EmojisOff bool
	// specifies a specific release version that should be included in the report like "1.22" or "1.22, 1.21"
	ReleaseVersion []string
<<<<<<< HEAD
	// JSONOut specifies if the output should be in json format
	JSONOut bool
=======
	// JsonOut specifies if the output should be in json format
	JsonOut bool
	// Specify a report (if this is specified only one report will be printed e.g. SpecificReport: 'github' -> github report)
	SpecificReport string
>>>>>>> 600eab4d
}

// Meta meta struct to use ci-reporter functions
type Meta struct {
	Env                metaEnv
	Flags              metaFlags
	GitHubClient       *github.Client
	DataPostProcessing func(CIReport, string, chan ReportDataField, *sync.WaitGroup) ReportData
}

func dataPostProcessing(r CIReport, reportName string, chanReportDataField chan ReportDataField, wg *sync.WaitGroup) ReportData {
	reportData := ReportData{
		Data: []ReportDataField{},
		Name: reportName,
	}
	for reportDataField := range chanReportDataField {
		reportData.Data = append(reportData.Data, reportDataField)
	}
	r.PutData(reportData)
	wg.Done()
	return reportData
}

// SetMeta this function is used to set meta information that is being needed to generate ci-signal-report
func SetMeta() Meta {
	// Flags
	// -short default: off
	isFlagShortSet := flag.Bool("short", false, "Shortens the report")

	// -emoji-off - default : on
	isFlagEmojiOff := flag.Bool("emoji-off", false, "Remove emojis from report print-out")

	// -v default: ""
	releaseVersion := flag.String("v", "", "Adds specific K8s release version to the report (like -v '1.22, 1.21' or -v 1.22)")

	// -emoji-off - default : off
<<<<<<< HEAD
	isJSONOut := flag.Bool("json", false, "toggel if output should be printed in json format")
=======
	isJsonOut := flag.Bool("json", false, "Report gets printed out in json format")

	// -emoji-off - default : off
	specificReport := flag.String("report", "", fmt.Sprintf("Specify report, options: '%s', '%s'", githubReport, testgridReport))
>>>>>>> 600eab4d
	flag.Parse()

	var env metaEnv
	err := envconfig.Process("", &env)
	if err != nil {
		// "Make sure to provide a GITHUB_AUTH_TOKEN, received an error during env decoding"
		log.Fatalf("Error processing flags.\n[ERROR] %v", err)
	}

	// Setup github client
	ctx := context.Background()
	ts := oauth2.StaticTokenSource(
		&oauth2.Token{AccessToken: env.GithubToken},
	)
	tc := oauth2.NewClient(ctx, ts)
	ghClient := github.NewClient(tc)

	// Set meta data
	return Meta{
		Env: env,
		Flags: metaFlags{
			ShortOn:        *isFlagShortSet,
			EmojisOff:      *isFlagEmojiOff,
			ReleaseVersion: splitReleaseVersionInput(*releaseVersion),
<<<<<<< HEAD
			JSONOut:        *isJSONOut,
=======
			JsonOut:        *isJsonOut,
			SpecificReport: *specificReport,
>>>>>>> 600eab4d
		},
		GitHubClient:       ghClient,
		DataPostProcessing: dataPostProcessing,
	}
}

// GetReporters used to get reporters that implement methods like RequestData and Print
func (m Meta) GetReporters() []CIReport {
	if m.Flags.SpecificReport == "" {
		return []CIReport{&GithubReport{}, &TestgridReport{}}
	} else if m.Flags.SpecificReport == githubReport {
		return []CIReport{&GithubReport{}}
	} else if m.Flags.SpecificReport == testgridReport {
		return []CIReport{&TestgridReport{}}
	} else {
		log.Fatalf("Information given via flag -report does not match options [%s, %s]", githubReport, testgridReport)
	}
	return nil
}

// This function is used to split release version input ("1.22, 1.21" => ["1.22", "1.21"])
func splitReleaseVersionInput(input string) []string {
	re := regexp.MustCompile(`\d.\d\d`)
	releaseVersion := []string{}

	for _, e := range strings.Split(input, ",") {
		if e != "" {
			trimStr := strings.TrimSpace(e)
			fmt.Println(trimStr)
			found := re.MatchString(trimStr)

			if found {
				releaseVersion = append(releaseVersion, trimStr)
			} else {
				fmt.Printf("%s does not match\n", trimStr)
			}
		}
	}
	return releaseVersion
}<|MERGE_RESOLUTION|>--- conflicted
+++ resolved
@@ -43,15 +43,10 @@
 	EmojisOff bool
 	// specifies a specific release version that should be included in the report like "1.22" or "1.22, 1.21"
 	ReleaseVersion []string
-<<<<<<< HEAD
 	// JSONOut specifies if the output should be in json format
 	JSONOut bool
-=======
-	// JsonOut specifies if the output should be in json format
-	JsonOut bool
 	// Specify a report (if this is specified only one report will be printed e.g. SpecificReport: 'github' -> github report)
 	SpecificReport string
->>>>>>> 600eab4d
 }
 
 // Meta meta struct to use ci-reporter functions
@@ -88,14 +83,11 @@
 	releaseVersion := flag.String("v", "", "Adds specific K8s release version to the report (like -v '1.22, 1.21' or -v 1.22)")
 
 	// -emoji-off - default : off
-<<<<<<< HEAD
-	isJSONOut := flag.Bool("json", false, "toggel if output should be printed in json format")
-=======
-	isJsonOut := flag.Bool("json", false, "Report gets printed out in json format")
+	isJSONOut := flag.Bool("json", false, "Report gets printed out in json format")
 
 	// -emoji-off - default : off
 	specificReport := flag.String("report", "", fmt.Sprintf("Specify report, options: '%s', '%s'", githubReport, testgridReport))
->>>>>>> 600eab4d
+  
 	flag.Parse()
 
 	var env metaEnv
@@ -120,12 +112,8 @@
 			ShortOn:        *isFlagShortSet,
 			EmojisOff:      *isFlagEmojiOff,
 			ReleaseVersion: splitReleaseVersionInput(*releaseVersion),
-<<<<<<< HEAD
 			JSONOut:        *isJSONOut,
-=======
-			JsonOut:        *isJsonOut,
 			SpecificReport: *specificReport,
->>>>>>> 600eab4d
 		},
 		GitHubClient:       ghClient,
 		DataPostProcessing: dataPostProcessing,
