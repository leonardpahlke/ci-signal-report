# CI signal report

You can get the current overview for CI signal report by running

```bash
GITHUB_AUTH_TOKEN=xxx go run ./cmd/ci-reporter.go
```

It needs a GitHub token to be able to query the project board for CI signal. For some reason even though those boards are available for public view, the APIs require auth. See [this documentation](https://help.github.com/en/articles/creating-a-personal-access-token-for-the-command-line) to set up your access token.

## Prerequisites

- GoLang >=1.16

## Run the report

```bash
git clone git@github.com/alenkacz/ci-signal-report.git <folder>
cd <folder>
GITHUB_AUTH_TOKEN=xxx go run main.go
```

### Flags

- Short report: `-short` This reduces the report to `New/Not Yet Started` and `In Flight` issues.
- Print without emojis: `-emoji-off`
<<<<<<< HEAD
- Specific Release version: `-v XXX` where the XXX can be like `1.22`, the report statistics get extended for the chosen version. To specify multiple version use `-v "1.22, 1.21"`
=======
- Specific Release version: `-v XXX` where the XXX can be like `1.22`, the report statistics get extended for the chosen version.
- Json output `-json`
>>>>>>> f30335fc

Example

```bash
GITHUB_AUTH_TOKEN=xxx go run ./cmd/ci-reporter.go -short
```

## Rate limits

GitHub API has rate limits, to see how much you have used you can query like this (replace User with your GH user and Token with your Auth Token):

```bash
curl \
  -u GIT_HUB-USER:GIT_HUB_TOKEN -H "Accept: application/vnd.github.v3+json" \
  https://api.github.com/rate_limit & curl \
  -H "Accept: application/vnd.github.v3+json" \
  https://api.github.com/rate_limit
```

## Example output

```bash
GITHUB_AUTH_TOKEN=XXX go run ./cmd/ci-reporter.go -short

----------
🤔 New/Not Yet StartedSIG Cloud-Provider
#100230 https://github.com/kubernetes/kubernetes/issues/100230 [Flaky Test] [sig-cloud-provider-gcp] Nodes [Disruptive] Resize [Slow] should be able to delete nodes


----------
🛫 In flightSIG Network
#93740 https://github.com/kubernetes/kubernetes/issues/93740 [Flaky Test][sig-network] Loadbalancing: L7 GCE [Slow] [Feature:Ingress] should conform to Ingress spec

SIG Api-Machinery
#100112 https://github.com/kubernetes/kubernetes/issues/100112 [flaky test] k8s.io/kubernetes/pkg/registry/core/endpoint/storage.TestWatch
#100760 https://github.com/kubernetes/kubernetes/issues/100760 [Flaking-test] Kubernetes e2e suite.[sig-api-machinery] AdmissionWebhook [Privileged:ClusterAdmin] listing validating webhooks should work [Conformance]

SIG Apps
#100314 https://github.com/kubernetes/kubernetes/issues/100314 [Flaky Test] Kubernetes e2e suite: [sig-apps] Deployment iterative rollouts should eventually progress
#98180 https://github.com/kubernetes/kubernetes/issues/98180 [Flaky Test] [sig-apps] Deployment should run the lifecycle of a Deployment

SIG Scalability
#97071 https://github.com/kubernetes/kubernetes/issues/97071 [Flaky test] [sig-storage] In-tree Volumes [Driver: gcepd] [Testpattern: Pre-provisioned PV (xfs)][Slow] volumes should store data
#103742 https://github.com/kubernetes/kubernetes/issues/103742 [Flaking Test] [sig-scalability] restarting konnectivity-agent (ci-kubernetes-e2e-gci-gce-scalability)

SIG Release
#1693 https://github.com/kubernetes/release/issues/1693 push-build.sh container image pushes should precede staging GCS artifacts and writing version markers

⛔ Tests in Master-Blocking
	18 jobs total
	12 are passing
	5 are flaking
	1 are failing
	0 are stale


💡 Tests in Master-Informing
	23 jobs total
	9 are passing
	12 are flaking
	2 are failing
	0 are stale

```<|MERGE_RESOLUTION|>--- conflicted
+++ resolved
@@ -24,12 +24,8 @@
 
 - Short report: `-short` This reduces the report to `New/Not Yet Started` and `In Flight` issues.
 - Print without emojis: `-emoji-off`
-<<<<<<< HEAD
 - Specific Release version: `-v XXX` where the XXX can be like `1.22`, the report statistics get extended for the chosen version. To specify multiple version use `-v "1.22, 1.21"`
-=======
-- Specific Release version: `-v XXX` where the XXX can be like `1.22`, the report statistics get extended for the chosen version.
 - Json output `-json`
->>>>>>> f30335fc
 
 Example
 
